#include "../ast/Context.h"
#include "ast/TreeMap.h"
#include "ast/Trees.h"
#include "common/common.h"
#include "main/hello-greet.h"
#include "parser/Result.h"
#include "spdlog/spdlog.h"
#include "gtest/gtest.h"
#include <cxxopts.hpp>

namespace ruby_typer {
using namespace ast;

TEST(HelloTest, GetGreet) {
    EXPECT_EQ(get_greet("Bazel"), "Hello Bazel");
}

namespace spd = spdlog;

auto console = spd::stdout_color_mt("console");

TEST(HelloTest, GetSpdlog) {
    console->info("Welcome to spdlog!");
}

<<<<<<< HEAD
=======
TEST(HelloTest, SimpleParse) {
    ruby_typer::ast::ContextBase ctx(*console);
    ruby_typer::parser::parse_ruby(ctx, "def hello_world; p :hello; end");
}

>>>>>>> ad3a3cd8
TEST(HelloTest, GetCXXopts) {
    cxxopts::Options options("MyProgram", "One line description of MyProgram");
}

TEST(TreeMap, CountTrees) {
    class Counter {
    public:
        int count = 0;
        Stat *transformClassDef(Context ctx, ClassDef *original) {
            count++;
            return original;
        }
        Stat *transformMethodDef(Context ctx, MethodDef *original) {
            count++;
            return original;
        }

        Stat *transformSelfMethodDef(Context ctx, SelfMethodDef *original) {
            count++;
            return original;
        }

        Stat *transformSelfMethodDef(Context ctx, ConstDef *original) {
            count++;
            return original;
        }

        Stat *transformIf(Context ctx, If *original) {
            count++;
            return original;
        }

        Stat *transformWhile(Context ctx, While *original) {
            count++;
            return original;
        }

        Stat *transformFor(Context ctx, For *original) {
            count++;
            return original;
        }

        Stat *transformBreak(Context ctx, Break *original) {
            count++;
            return original;
        }

        Stat *transformNext(Context ctx, Next *original) {
            count++;
            return original;
        }

        Stat *transformReturn(Context ctx, Return *original) {
            count++;
            return original;
        }

        Stat *transformRescue(Context ctx, Rescue *original) {
            count++;
            return original;
        }

        Stat *transformIdent(Context ctx, Ident *original) {
            count++;
            return original;
        }

        Stat *transformAssign(Context ctx, Assign *original) {
            count++;
            return original;
        }

        Stat *transformSend(Context ctx, Send *original) {
            count++;
            return original;
        }

        Stat *transformNew(Context ctx, New *original) {
            count++;
            return original;
        }

        Stat *transformNamedArg(Context ctx, NamedArg *original) {
            count++;
            return original;
        }

        Stat *transformHash(Context ctx, Hash *original) {
            count++;
            return original;
        }

        Stat *transformArray(Context ctx, Array *original) {
            count++;
            return original;
        }

        Stat *transformFloatLit(Context ctx, FloatLit *original) {
            count++;
            return original;
        }

        Stat *transformIntLit(Context ctx, IntLit *original) {
            count++;
            return original;
        }

        Stat *transformStringLit(Context ctx, StringLit *original) {
            count++;
            return original;
        }

        Stat *transformConstantLit(Context ctx, ConstantLit *original) {
            count++;
            return original;
        }

        Stat *transformArraySplat(Context ctx, ArraySplat *original) {
            count++;
            return original;
        }

        Stat *transformHashSplat(Context ctx, HashSplat *original) {
            count++;
            return original;
        }

        Stat *transformSelf(Context ctx, Self *original) {
            count++;
            return original;
        }

        Stat *transformClosure(Context ctx, Closure *original) {
            count++;
            return original;
        }

        Stat *transformInsSeq(Context ctx, InsSeq *original) {
            count++;
            return original;
        }
    };

    ruby_typer::ast::ContextBase cb(*console);
    ruby_typer::ast::Context ctx(cb, cb.defn_root());
    static const char *foo_str = "Foo";
    static UTF8Desc foo_DESC{(char *)foo_str, (int)std::strlen(foo_str)};

    auto name = ctx.state.enterNameUTF8(foo_DESC);
    auto classSym = ctx.state.getTopLevelClassSymbol(name);
    auto argTypes = std::vector<SymbolRef>{ctx.state.defn_top()};
    auto methodSym = ctx.state.enterSymbol(classSym, name, ctx.state.defn_top(), argTypes, true);
    auto empty = std::vector<SymbolRef>();
    auto argumentSym = ctx.state.enterSymbol(methodSym, name, ctx.state.defn_top(), empty, false);
    std::unique_ptr<Expr> rhs(new IntLit(5));
    auto args = std::vector<SymbolRef>{argumentSym};

    std::unique_ptr<Stat> classRhs(new MethodDef(methodSym, args, std::move(rhs)));

    std::unique_ptr<Stat> tree(new ClassDef(classSym, std::move(classRhs)));
    Counter c;

    auto r = TreeMap<Counter>::apply(ctx, c, std::move(tree));
    EXPECT_EQ(c.count, 3);
}
} // namespace ruby_typer<|MERGE_RESOLUTION|>--- conflicted
+++ resolved
@@ -23,14 +23,6 @@
     console->info("Welcome to spdlog!");
 }
 
-<<<<<<< HEAD
-=======
-TEST(HelloTest, SimpleParse) {
-    ruby_typer::ast::ContextBase ctx(*console);
-    ruby_typer::parser::parse_ruby(ctx, "def hello_world; p :hello; end");
-}
-
->>>>>>> ad3a3cd8
 TEST(HelloTest, GetCXXopts) {
     cxxopts::Options options("MyProgram", "One line description of MyProgram");
 }
